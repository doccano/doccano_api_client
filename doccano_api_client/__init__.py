--- conflicted
+++ resolved
@@ -721,13 +721,9 @@
         """
         return self.get("v1/projects/{project_id}/relation-types".format(project_id=project_id))
 
-<<<<<<< HEAD
-    def get_relation_type_detail(self, project_id: int, relation_type_id: int) -> requests.models.Response:
-=======
     def get_relation_type_detail(
         self, project_id: int, relation_type_id: int
     ) -> requests.models.Response:
->>>>>>> b267e3c0
         """Gets details of a specific relation type.
 
         Args:
@@ -743,9 +739,6 @@
             )
         )
 
-<<<<<<< HEAD
-    def create_relation_type(self, project_id: int, text: str, text_color: str = "#ffffff", background_color: str = "#cdcdcd", prefix_key: str = None, suffix_key: str = None) -> requests.models.Response:
-=======
     def create_relation_type(
         self,
         project_id: int,
@@ -755,7 +748,6 @@
         prefix_key: str = None,
         suffix_key: str = None,
     ) -> requests.models.Response:
->>>>>>> b267e3c0
         """Creates a relation_type to be used for annotating a document.
 
         Args:
@@ -783,14 +775,6 @@
         except Exception as e:
             return f"Failed (duplicate?): {e}"
 
-<<<<<<< HEAD
-    def update_relation_type(self, project_id: int, relation_type_id: int,
-                        text: str,
-                        text_color: str = "#ffffff",
-                        background_color: str = "#cdcdcd",
-                        prefix_key: str = None,
-                        suffix_key: str = None) -> requests.models.Response:
-=======
     def update_relation_type(
         self,
         project_id: int,
@@ -801,7 +785,6 @@
         prefix_key: str = None,
         suffix_key: str = None,
     ) -> requests.models.Response:
->>>>>>> b267e3c0
         """Updates a relation_type.
 
         Args:
@@ -947,11 +930,7 @@
             "encoding": encoding,
             "format": format,
             "uploadIds": upload_ids,
-<<<<<<< HEAD
-            "task": task
-=======
             "task": task,
->>>>>>> b267e3c0
         }
         return self.post(f"v1/projects/{project_id}/upload", json=upload_data)
 
